--- conflicted
+++ resolved
@@ -1,115 +1,112 @@
-name: Automated RAG Evaluation Pipeline
-
-on:
-  # schedule:
-  #   - cron: "0 23 * * *"
-  workflow_dispatch:
-    inputs:
-      eval_set_path:
-        description: 'Path to evaluation set JSON'
-        required: false
-        default: 'data/eval/eval_set.json'
-      vector_backend:
-        description: 'Vector DB backend'
-        required: true
-        default: 'faiss'
-        type: string
-      embedding_provider:
-        description: 'Embedding provider'
-        required: true
-        default: 'local'
-        type: string
-      vector_path:
-        description: 'Vector store file path (if needed)'
-        required: false
-        default: ''
-      local_model:
-        description: 'Local embedding model name'
-        required: false
-        default: 'distiluse-base-multilingual-cased-v2'
-      vector_base_dir:
-        description: 'Base directory for vector store'
-        required: false
-        default: 'data/vector_store'
-      save_dir:
-        description: 'Directory to save evaluation results'
-        required: false
-        default: 'experiments/results/retrieval_eval'
-      topk:
-        description: 'Comma-separated top-k values (e.g. 1,5,10)'
-        required: false
-        default: '3,4,5,6,7,8,9,10,11,12,13,14,15,16,17,18,19,20'
-      lang:
-        description: 'Language for queries (en or hu)'
-        required: false
-        default: 'hu'
-<<<<<<< HEAD
-=======
-  # schedule:
-  #   - cron: "0 23 * * *"
->>>>>>> 899ebf92
-
-jobs:
-  evaluate:
-    runs-on: ubuntu-latest
-    steps:
-      - name: Checkout repo
-        uses: actions/checkout@v5
-        with:
-          fetch-depth: 0
-          token: ${{ secrets.PAT_TOKEN }}
-
-      - name: Cache Poetry packages
-        uses: actions/cache@v4
-        with:
-          path: |
-            ~/.cache/pypoetry/cache
-            ~/.cache/pypoetry/artifacts
-          key: ${{ runner.os }}-poetry-${{ hashFiles('poetry.lock') }}
-          restore-keys: ${{ runner.os }}-poetry-
-
-      - name: Set up Python & Poetry
-        run: |
-          python -m pip install --upgrade pip
-          python -m pip install --upgrade poetry==2.2.0
-          poetry install --no-interaction
-
-      - name: Run RAG evaluation
-        run: |
-          poetry run python -m jarokelo_tracker.rag.evaluation.evaluate \
-            --eval-set-path "${{ github.event.inputs.eval_set_path || 'data/eval/eval_set.json' }}" \
-            --vector-backend "${{ github.event.inputs.vector_backend || 'faiss' }}" \
-            --embedding-provider "${{ github.event.inputs.embedding_provider || 'local' }}" \
-            --vector-path "${{ github.event.inputs.vector_path || '' }}" \
-            --local-model "${{ github.event.inputs.local_model || 'distiluse-base-multilingual-cased-v2' }}" \
-            --vector-base-dir "${{ github.event.inputs.vector_base_dir || 'data/vector_store' }}" \
-            --save-dir "${{ github.event.inputs.save_dir || 'experiments/results/retrieval_eval' }}" \
-            --topk "${{ github.event.inputs.topk || '3,4,5,6,7,8,9,10,11,12,13,14,15,16,17,18,19,20' }}" \
-            --lang "${{ github.event.inputs.lang || 'hu' }}"
-
-      - name: Assemble retrieval reports
-        run: |
-          poetry run python ./src/jarokelo_tracker/rag/evaluation/assemble_retrieval_reports.py \
-            --results-dir "${{ github.event.inputs.save_dir || 'experiments/results/retrieval_eval' }}"
-
-      - name: Configure Git
-        run: |
-          git config --global user.name "${{ github.actor }}"
-          git config --global user.email "${{ github.actor }}@users.noreply.github.com"
-
-      - name: Commit and push evaluation results
-        env:
-          PAT_TOKEN: ${{ secrets.PAT_TOKEN }}
-        run: |
-          git add "${{ github.event.inputs.save_dir || 'experiments/results/retrieval_eval' }}"
-          git add docs/experiments/retrieval_eval_report.html
-          git add docs/experiments/imgs/
-          git diff --quiet && git diff --staged --quiet || git commit -m "[Auto-commit] Update RAG evaluation results [skip ci]"
-          RETRIES=10
-          for i in $(seq 1 $RETRIES); do
-            git pull --rebase
-            git push https://x-access-token:$PAT_TOKEN@github.com/${{ github.repository }} HEAD:"$BRANCH" && break || {
-              echo "Push failed, retrying ($i/$RETRIES)..."
-              sleep 3
-            }
-          done
+name: Automated RAG Evaluation Pipeline
+
+on:
+  # schedule:
+  #   - cron: "0 23 * * *"
+  workflow_dispatch:
+    inputs:
+      eval_set_path:
+        description: 'Path to evaluation set JSON'
+        required: false
+        default: 'data/eval/eval_set.json'
+      vector_backend:
+        description: 'Vector DB backend'
+        required: true
+        default: 'faiss'
+        type: string
+      embedding_provider:
+        description: 'Embedding provider'
+        required: true
+        default: 'local'
+        type: string
+      vector_path:
+        description: 'Vector store file path (if needed)'
+        required: false
+        default: ''
+      local_model:
+        description: 'Local embedding model name'
+        required: false
+        default: 'distiluse-base-multilingual-cased-v2'
+      vector_base_dir:
+        description: 'Base directory for vector store'
+        required: false
+        default: 'data/vector_store'
+      save_dir:
+        description: 'Directory to save evaluation results'
+        required: false
+        default: 'experiments/results/retrieval_eval'
+      topk:
+        description: 'Comma-separated top-k values (e.g. 1,5,10)'
+        required: false
+        default: '3,4,5,6,7,8,9,10,11,12,13,14,15,16,17,18,19,20'
+      lang:
+        description: 'Language for queries (en or hu)'
+        required: false
+        default: 'hu'
+  # schedule:
+  #   - cron: "0 23 * * *"
+
+jobs:
+  evaluate:
+    runs-on: ubuntu-latest
+    steps:
+      - name: Checkout repo
+        uses: actions/checkout@v5
+        with:
+          fetch-depth: 0
+          token: ${{ secrets.PAT_TOKEN }}
+
+      - name: Cache Poetry packages
+        uses: actions/cache@v4
+        with:
+          path: |
+            ~/.cache/pypoetry/cache
+            ~/.cache/pypoetry/artifacts
+          key: ${{ runner.os }}-poetry-${{ hashFiles('poetry.lock') }}
+          restore-keys: ${{ runner.os }}-poetry-
+
+      - name: Set up Python & Poetry
+        run: |
+          python -m pip install --upgrade pip
+          python -m pip install --upgrade poetry==2.2.0
+          poetry install --no-interaction
+
+      - name: Run RAG evaluation
+        run: |
+          poetry run python -m jarokelo_tracker.rag.evaluation.evaluate \
+            --eval-set-path "${{ github.event.inputs.eval_set_path || 'data/eval/eval_set.json' }}" \
+            --vector-backend "${{ github.event.inputs.vector_backend || 'faiss' }}" \
+            --embedding-provider "${{ github.event.inputs.embedding_provider || 'local' }}" \
+            --vector-path "${{ github.event.inputs.vector_path || '' }}" \
+            --local-model "${{ github.event.inputs.local_model || 'distiluse-base-multilingual-cased-v2' }}" \
+            --vector-base-dir "${{ github.event.inputs.vector_base_dir || 'data/vector_store' }}" \
+            --save-dir "${{ github.event.inputs.save_dir || 'experiments/results/retrieval_eval' }}" \
+            --topk "${{ github.event.inputs.topk || '3,4,5,6,7,8,9,10,11,12,13,14,15,16,17,18,19,20' }}" \
+            --lang "${{ github.event.inputs.lang || 'hu' }}"
+
+      - name: Assemble retrieval reports
+        run: |
+          poetry run python ./src/jarokelo_tracker/rag/evaluation/assemble_retrieval_reports.py \
+            --results-dir "${{ github.event.inputs.save_dir || 'experiments/results/retrieval_eval' }}"
+
+      - name: Configure Git
+        run: |
+          git config --global user.name "${{ github.actor }}"
+          git config --global user.email "${{ github.actor }}@users.noreply.github.com"
+
+      - name: Commit and push evaluation results
+        env:
+          PAT_TOKEN: ${{ secrets.PAT_TOKEN }}
+        run: |
+          git add "${{ github.event.inputs.save_dir || 'experiments/results/retrieval_eval' }}"
+          git add docs/experiments/retrieval_eval_report.html
+          git add docs/experiments/imgs/
+          git diff --quiet && git diff --staged --quiet || git commit -m "[Auto-commit] Update RAG evaluation results [skip ci]"
+          RETRIES=10
+          for i in $(seq 1 $RETRIES); do
+            git pull --rebase
+            git push https://x-access-token:$PAT_TOKEN@github.com/${{ github.repository }} HEAD:"$BRANCH" && break || {
+              echo "Push failed, retrying ($i/$RETRIES)..."
+              sleep 3
+            }
+          done